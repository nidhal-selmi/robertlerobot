#!/usr/bin/env python3
# -*- coding: utf-8 -*-
# ------------------------------------------------
# Stereo Debug Interface for Depth & Detection
# ------------------------------------------------

import cv2
import numpy as np
import serial
import time
import os
from ultralytics import YOLO

# ------------------------------------------------
# Logging utility to capture messages for on-screen display
# ------------------------------------------------
log_messages = []

def log(msg):
    print(msg)
    log_messages.append(str(msg))
    if len(log_messages) > 15:
        del log_messages[0]

# ------------------------------------------------
# 1) Frame Buffers
# ------------------------------------------------
latest_frames = {'left': None, 'right': None, 'disp': None, 'vis': None}

# ------------------------------------------------
# 2) Robot & Serial Config
# ------------------------------------------------
ARDUINO_PORT = '/dev/ttyACM0'
BAUDRATE = 9600
arduino = serial.Serial(ARDUINO_PORT, BAUDRATE, timeout=1)

# YOLOv8 model for strawberry detection
MODEL = YOLO(os.path.join(os.path.dirname(__file__), 'best.pt'))

def send_command(cmd):
    log(f">>> Sending: {cmd}")
    arduino.write((cmd + "\n").encode())
    arduino.flush()

# ------------------------------------------------
# 3) Settings
# ------------------------------------------------
STEPS_PER_MM_X = 115.38
STEPS_PER_MM_YZ = 18.75
# Number of millimetres to move per centering step
CENTER_MM = 10
CENTER_STEPS_X = int(CENTER_MM * STEPS_PER_MM_X)
CENTER_STEPS_Y = int(CENTER_MM * STEPS_PER_MM_YZ)

# AprilTag configuration (36h11 family, 36.5 mm marker)
TAG_SIZE_M = 0.0365
TAG_DICT = cv2.aruco.getPredefinedDictionary(cv2.aruco.DICT_APRILTAG_36H11)
TAG_PARAMS = cv2.aruco.DetectorParameters()
TAG_DETECTOR = cv2.aruco.ArucoDetector(TAG_DICT, TAG_PARAMS)

# Clearance from gripper to the strawberry (meters)
# Positive values move the gripper away from the berry along
# the gripper's X, Y and Z axes.
CLEARANCE_GS_M = np.array([0.05, 0.00, 0.1])

# Offset from the AprilTag marker to the gripper origin (meters)
# These values describe where the gripper sits relative to the
# detected tag in the gripper coordinate frame.
APRILTAG_TO_GRIPPER_M = np.array([0.05, 0.05, 0.06])

# Tilt angles around axes (degrees)
TILT_X_DEG = 0  # upward tilt around X-axis
TILT_Y_DEG = -35    # placeholder for Y-axis tilt
TILT_Z_DEG = 0    # placeholder for Z-axis tilt
# Convert to radians
tx = np.deg2rad(TILT_X_DEG)
ty = np.deg2rad(TILT_Y_DEG)
tz = np.deg2rad(TILT_Z_DEG)
# Rotation matrices
R_x = np.array([[1, 0, 0], [0, np.cos(tx), -np.sin(tx)], [0, np.sin(tx), np.cos(tx)]])
R_y = np.array([[np.cos(ty), 0, np.sin(ty)], [0, 1, 0], [-np.sin(ty), 0, np.cos(ty)]])
R_z = np.array([[np.cos(tz), -np.sin(tz), 0], [np.sin(tz), np.cos(tz), 0], [0, 0, 1]])
R_tilt = R_z.dot(R_y).dot(R_x)

# ------------------------------------------------
# 4) Stereo intrinsics and extrinsics
# ------------------------------------------------
fxL, fyL, cxL, cyL = 709.46, 708.781, 361.165, 274.045
K_L = np.array([[fxL, 0, cxL], [0, fyL, cyL], [0, 0, 1]])
D_L = np.array([-0.297109, -1.06046, -0.00744828, -0.0171288, 3.58896])
fxR, fyR, cxR, cyR = 714.187, 709.169, 350.826, 268.824
K_R = np.array([[fxR, 0, cxR], [0, fyR, cyR], [0, 0, 1]])
D_R = np.array([-0.373188, -0.485962, -0.0138603, -0.0131833, 2.47106])
R_lr = np.array([
    [0.998918, -0.0028575, 0.0464225],
    [0.00384567, 0.999768, -0.0212111],
    [-0.0463511, 0.0213666, 0.998697],
])
T_lr = np.array([-52.1338, -0.397713, 0.764734]) / 1000.0
h, w = 480, 640

# ------------------------------------------------
# 5) Stereo rectify & matcher
# ------------------------------------------------
R1, R2, P1, P2, Q, _, _ = cv2.stereoRectify(K_L, D_L, K_R, D_R, (w, h), R_lr, T_lr,
                                            flags=cv2.CALIB_ZERO_DISPARITY, alpha=0)
mapLx, mapLy = cv2.initUndistortRectifyMap(K_L, D_L, R1, P1, (w, h), cv2.CV_32FC1)
mapRx, mapRy = cv2.initUndistortRectifyMap(K_R, D_R, R2, P2, (w, h), cv2.CV_32FC1)
stereo = cv2.StereoSGBM_create(minDisparity=0, numDisparities=128, blockSize=11,
                                P1=8*3*11**2, P2=32*3*11**2, disp12MaxDiff=1,
                                uniquenessRatio=10,
                                speckleWindowSize=150, speckleRange=2,
                                mode=cv2.STEREO_SGBM_MODE_SGBM_3WAY)

# ------------------------------------------------
# 6) Frame helper
<<<<<<< HEAD
GRIPPER_CAM_INDEX = 4
gripper_cap = None
=======
cap_cache = {}
>>>>>>> 52b249a4


def capture_frame(idx):
    """Grab a single frame from ``idx`` while reusing ``VideoCapture`` objects."""
    cap = cap_cache.get(idx)
    if cap is None:
        cap = cv2.VideoCapture(idx)
        cap.set(cv2.CAP_PROP_FRAME_WIDTH, w)
        cap.set(cv2.CAP_PROP_FRAME_HEIGHT, h)
        time.sleep(0.1)
        cap_cache[idx] = cap
    ret, frame = cap.read()
    if not ret:
        cap.release()
        cap_cache.pop(idx, None)
        raise RuntimeError(f"Camera {idx} capture failed")
    return frame


<<<<<<< HEAD
def _get_gripper_cap():
    """Return a cached ``VideoCapture`` for the gripper camera."""
    global gripper_cap
    if gripper_cap is None:
        gripper_cap = cv2.VideoCapture(GRIPPER_CAM_INDEX)
        gripper_cap.set(cv2.CAP_PROP_FRAME_WIDTH, w)
        gripper_cap.set(cv2.CAP_PROP_FRAME_HEIGHT, h)
        time.sleep(0.1)
    return gripper_cap


def release_cameras():
    global gripper_cap
    if gripper_cap is not None:
        gripper_cap.release()
        gripper_cap = None
=======
def release_cameras():
    for cap in cap_cache.values():
        cap.release()
    cap_cache.clear()
>>>>>>> 52b249a4

# ------------------------------------------------
# Automatic centering using arrow commands from centrage.py
# ------------------------------------------------
def auto_center(cam_idx=GRIPPER_CAM_INDEX):
    """Automatically center the berry using simple byte commands."""
    cap = _get_gripper_cap()
    centrage_en_cours = True
    last_pos = (w // 2, h // 2)
    log("Auto centering... Press 'p' to pause or 'h' to go home.")
    while centrage_en_cours:
        ret, frame = cap.read()
        if not ret:
            continue
        results = MODEL(frame, verbose=False)[0]
        if len(results.boxes):
            boxes = results.boxes.xyxy.cpu().numpy()
            confs = results.boxes.conf.cpu().numpy()
            best_idx = confs.argmax()
            x1, y1, x2, y2 = boxes[best_idx].astype(int)
            last_pos = ((x1 + x2) // 2, (y1 + y2) // 2)
            cv2.rectangle(frame, (x1, y1), (x2, y2), (0, 0, 255), 2)

        image_center_x = frame.shape[1] // 2
        image_center_y = frame.shape[0] // 2
        delta_x = last_pos[0] - image_center_x
        delta_y = last_pos[1] - image_center_y
        seuil = 50

        # Draw feedback
        cv2.circle(frame, last_pos, 5, (0, 255, 0), 2)
        cv2.drawMarker(frame, (image_center_x, image_center_y), (255, 0, 0),
                       markerType=cv2.MARKER_CROSS, markerSize=10, thickness=1)
        latest_frames['vis'] = frame
        display_interface()
        key = cv2.waitKey(1) & 0xFF
        if key == ord('p'):
            log("Auto centering paused.")
            return False
        if key == ord('h'):
            log("Return to home requested during centering.")
            return 'home'

        if abs(delta_x) > seuil:
            if delta_x > 0:
                log("➡️ Bouger à droite pour centrer")
                send_command(f"MOVE {CENTER_STEPS_X:+d} 0")
            else:
                log("⬅️ Bouger à gauche pour centrer")
                send_command(f"MOVE {-CENTER_STEPS_X:+d} 0")
            time.sleep(0.2)
        elif abs(delta_y) > seuil:
            if delta_y > 0:
                log("⬇️ Bouger en bas pour centrer")
                send_command(f"MOVE 0 {CENTER_STEPS_Y:+d}")
            else:
                log("⬆️ Bouger en haut pour centrer")
                send_command(f"MOVE 0 {-CENTER_STEPS_Y:+d}")
            time.sleep(0.2)
        else:
            log("✅ Fraise centrée !")
            centrage_en_cours = False

    return True

# ------------------------------------------------
# 7) Main cycle with verbose debug
NUM_FRAMES = 1

def _avg_bbox_point(pts3d, bbox):
    x, y, w_, h_ = bbox
    region = pts3d[y:y+h_, x:x+w_]
    valid = np.all(np.isfinite(region), axis=2)
    if np.any(valid):
        return region[valid].mean(axis=0)
    return None


def _is_valid_pt(pt: np.ndarray) -> bool:
    """Return True if point is finite and within 1 meter of the camera."""
    return pt is not None and np.all(np.isfinite(pt)) and np.linalg.norm(pt) < 1.0


def run_cycle(num_frames=NUM_FRAMES, return_to_start=True):
    P_t_list = []
    P_b_list = []
    last_vis = None
    while len(P_t_list) < num_frames:
        raw_left = capture_frame(2)
        raw_right = capture_frame(0)

        # Detect the AprilTag on the raw images before rectification
        grayL = cv2.cvtColor(raw_left, cv2.COLOR_BGR2GRAY)
        grayR = cv2.cvtColor(raw_right, cv2.COLOR_BGR2GRAY)
        cornersL, idsL, _ = TAG_DETECTOR.detectMarkers(grayL)
        cornersR, idsR, _ = TAG_DETECTOR.detectMarkers(grayR)

        pb = None
        if idsL is not None:
            log("AprilTag detected in left image")
            rvecs, tvecs, _ = cv2.aruco.estimatePoseSingleMarkers(
                cornersL, TAG_SIZE_M, K_L, D_L
            )
            pb = tvecs[0].reshape(3)
        elif idsR is not None:
            log("AprilTag detected in right image")
            rvecs, tvecs, _ = cv2.aruco.estimatePoseSingleMarkers(
                cornersR, TAG_SIZE_M, K_R, D_R
            )
            pb = tvecs[0].reshape(3)
        else:
            log("No AprilTag detected.")
            continue

        # Rectify after successful tag detection
        left = cv2.remap(raw_left, mapLx, mapLy, cv2.INTER_CUBIC)
        right = cv2.remap(raw_right, mapRx, mapRy, cv2.INTER_CUBIC)
        gL = cv2.cvtColor(left, cv2.COLOR_BGR2GRAY)
        gR = cv2.cvtColor(right, cv2.COLOR_BGR2GRAY)
        d16 = stereo.compute(gL, gR)
        cv2.filterSpeckles(d16, 0, 400, 32)
        disp = d16.astype(np.float32) / 16.0
        disp[disp <= 0] = np.nan
        pts3d = cv2.reprojectImageTo3D(disp, Q)
        log(
            f"Disp stats: min={np.nanmin(disp):.2f}, max={np.nanmax(disp):.2f}, mean={np.nanmean(disp):.2f}"
        )

        latest_frames['left'], latest_frames['right'] = left, right
        dv = disp.copy()
        dv[np.isnan(dv)] = np.nanmin(dv)
        dv = ((dv - dv.min()) / (dv.max() - dv.min()) * 255).astype(np.uint8)
        latest_frames['disp'] = cv2.applyColorMap(dv, cv2.COLORMAP_JET)

        vis = left.copy()
        results = MODEL(left, verbose=False)[0]
        log(f"YOLO detections: {len(results.boxes)}")
        pt = None
        bbox_t = None
        if len(results.boxes):
            boxes = results.boxes.xyxy.cpu().numpy()
            confs = results.boxes.conf.cpu().numpy()
            best_idx = confs.argmax()
            x1, y1, x2, y2 = boxes[best_idx].astype(int)
            bbox_t = (x1, y1, x2 - x1, y2 - y1)
            cv2.rectangle(vis, (x1, y1), (x2, y2), (0, 0, 255), 2)
            pt = _avg_bbox_point(pts3d, bbox_t)

        # pb already computed from the raw image detection earlier
        
        last_vis = vis
        if _is_valid_pt(pt) and _is_valid_pt(pb):
            P_t_list.append(pt)
            P_b_list.append(pb)
            log(f"P_t coords: {pt}")
            log(f"P_b coords: {pb}")
        else:
            log("Invalid or distant coordinate detected. Skipping frame.")
            continue

    latest_frames['vis'] = last_vis

    if len(P_t_list) == 0 or len(P_b_list) == 0:
        log("Detection missing object(s). Next cycle.")
        return

    P_t = np.mean(P_t_list, axis=0)
    P_b = np.mean(P_b_list, axis=0)

    if not np.all(np.isfinite(P_t)) or not np.all(np.isfinite(P_b)):
        log(f"Non-finite values: P_t={P_t}, P_b={P_b}")
        return

    delta_vec = P_t - P_b
    log(f"Delta_vec before tilt: {delta_vec}")

    # Transform to the gripper coordinate frame
    marker_vec = R_tilt.dot(delta_vec)

    # Account for the AprilTag to gripper offset and the
    # desired clearance from the berry
    gripper_vec = marker_vec - APRILTAG_TO_GRIPPER_M - CLEARANCE_GS_M

    mm = gripper_vec * 1000.0
    log(f"Move (mm) in marker frame: {mm}")
    sx = int(mm[0] * STEPS_PER_MM_X)
    sy = int(mm[1] * STEPS_PER_MM_YZ)
    sz = int(mm[2] * STEPS_PER_MM_YZ)
    log(f"Steps -> X:{sx}, Y:{sy}, Z:{sz}")

    # Move to the clearance position
    send_command(f"MOVE {sx:+d} {sy:+d}")
    send_command(f"MOVE_Z {sz:+d}")
    time.sleep(4)

    # Fine tune by centering with the gripper camera
    auto_center(cam_idx=4)

    # Advance 4 cm towards the berry
    advance_steps = int(40 * STEPS_PER_MM_YZ)
    send_command(f"MOVE_Z {advance_steps:+d}")
    time.sleep(2)

    reverse_cmds = [
        f"MOVE_Z {-advance_steps:+d}",
        f"MOVE_Z {-sz:+d}",
        f"MOVE {-sx:+d} {-sy:+d}",
    ]

    if return_to_start:
        for cmd in reverse_cmds:
            send_command(cmd)

    time.sleep(0.1)

    return reverse_cmds

# ------------------------------------------------
# 8) Display utility
# ------------------------------------------------

def compose_canvas():
    canvas = np.zeros((h*2, w*2, 3), dtype=np.uint8)
    if latest_frames['left'] is not None:
        canvas[0:h, 0:w] = latest_frames['left']
    if latest_frames['right'] is not None:
        canvas[0:h, w:w*2] = latest_frames['right']
    if latest_frames['vis'] is not None:
        canvas[h:h*2, 0:w] = latest_frames['vis']
    if latest_frames['disp'] is not None:
        canvas[h:h*2, w:w*2] = latest_frames['disp']
    return canvas

def draw_logs(img):
    y = 20
    for msg in log_messages[-10:]:
        cv2.putText(img, msg, (10, y), cv2.FONT_HERSHEY_SIMPLEX,
                    0.5, (255, 255, 255), 1, cv2.LINE_AA)
        y += 20

def display_interface():
    canvas = compose_canvas()
    draw_logs(canvas)
    cv2.imshow('Interface', canvas)


# ------------------------------------------------
# 9) Interactive loop
# ------------------------------------------------
if __name__ == '__main__':
    log("Press 'n' for next detection, 'q' to quit.")
    log("Press 'p' to pause centering or 'h' to return home.")
    cv2.namedWindow('Interface', cv2.WINDOW_NORMAL)
    reverse_cmds = []
    mode = 'idle'
    while True:
        # Continuously grab frames so the interface is populated even before
        # running a detection cycle.
        latest_frames['left'] = cv2.remap(capture_frame(0), mapLx, mapLy, cv2.INTER_CUBIC)
        latest_frames['right'] = cv2.remap(capture_frame(2), mapRx, mapRy, cv2.INTER_CUBIC)
        display_interface()
        key = cv2.waitKey(1) & 0xFF
        if key == ord('n') and mode == 'idle':
            reverse_cmds = run_cycle(return_to_start=False)
            log("Press 'h' to return to the original position.")
            mode = 'await_return'
        elif key == ord('h') and reverse_cmds:
            for cmd in reverse_cmds:
                send_command(cmd)
            log("Returned to original position.")
            mode = 'idle'
        elif key == ord('p'):
            log("Pause requested.")
        elif key == ord('q'):
            break
    cv2.destroyAllWindows()
    release_cameras()
    arduino.close()<|MERGE_RESOLUTION|>--- conflicted
+++ resolved
@@ -114,12 +114,8 @@
 
 # ------------------------------------------------
 # 6) Frame helper
-<<<<<<< HEAD
 GRIPPER_CAM_INDEX = 4
 gripper_cap = None
-=======
-cap_cache = {}
->>>>>>> 52b249a4
 
 
 def capture_frame(idx):
@@ -139,7 +135,6 @@
     return frame
 
 
-<<<<<<< HEAD
 def _get_gripper_cap():
     """Return a cached ``VideoCapture`` for the gripper camera."""
     global gripper_cap
@@ -156,12 +151,6 @@
     if gripper_cap is not None:
         gripper_cap.release()
         gripper_cap = None
-=======
-def release_cameras():
-    for cap in cap_cache.values():
-        cap.release()
-    cap_cache.clear()
->>>>>>> 52b249a4
 
 # ------------------------------------------------
 # Automatic centering using arrow commands from centrage.py
